--- conflicted
+++ resolved
@@ -27,7 +27,7 @@
     "bfloat16": torch.bfloat16,
 }
 
-_ROCM_NOT_SUPPORTED_DTYPE = ["float", "float32"]
+_ROCM_NOT_SUPPORTED_DTYPE = []
 _GB = 1 << 30
 _EMBEDDING_MODEL_MAX_NUM_BATCHED_TOKENS = 32768
 
@@ -1248,137 +1248,6 @@
                              f"{[x.name for x in cls.ImageInputType]}.") from e
 
 
-<<<<<<< HEAD
-=======
-_STR_DTYPE_TO_TORCH_DTYPE = {
-    "half": torch.float16,
-    "float16": torch.float16,
-    "float": torch.float32,
-    "float32": torch.float32,
-    "bfloat16": torch.bfloat16,
-}
-
-_ROCM_NOT_SUPPORTED_DTYPE: List[str] = []  #
-
-
-def _get_and_verify_dtype(
-    config: PretrainedConfig,
-    dtype: Union[str, torch.dtype],
-) -> torch.dtype:
-    # NOTE: getattr(config, "torch_dtype", torch.float32) is not correct
-    # because config.torch_dtype can be None.
-    config_dtype = getattr(config, "torch_dtype", None)
-    if config_dtype is None:
-        config_dtype = torch.float32
-
-    if isinstance(dtype, str):
-        dtype = dtype.lower()
-        if dtype == "auto":
-            if config_dtype == torch.float32:
-                # Following the common practice, we use float16 for float32
-                # models.
-                logger.info("Casting torch.float32 to torch.float16.")
-                torch_dtype = torch.float16
-            else:
-                torch_dtype = config_dtype
-        else:
-            if dtype not in _STR_DTYPE_TO_TORCH_DTYPE:
-                raise ValueError(f"Unknown dtype: {dtype}")
-            torch_dtype = _STR_DTYPE_TO_TORCH_DTYPE[dtype]
-    elif isinstance(dtype, torch.dtype):
-        torch_dtype = dtype
-    else:
-        raise ValueError(f"Unknown dtype: {dtype}")
-
-    # Verify the dtype.
-    if torch_dtype != config_dtype:
-        if torch_dtype == torch.float32:
-            # Upcasting to float32 is allowed.
-            logger.info("Upcasting %s to %s.", config_dtype, torch_dtype)
-            pass
-        elif config_dtype == torch.float32:
-            # Downcasting from float32 to float16 or bfloat16 is allowed.
-            logger.info("Downcasting %s to %s.", config_dtype, torch_dtype)
-            pass
-        else:
-            # Casting between float16 and bfloat16 is allowed with a warning.
-            logger.warning("Casting %s to %s.", config_dtype, torch_dtype)
-
-    return torch_dtype
-
-
-def _get_and_verify_max_len(
-    hf_config: PretrainedConfig,
-    max_model_len: Optional[int],
-) -> int:
-    """Get and verify the model's maximum length."""
-    derived_max_model_len = float("inf")
-    possible_keys = [
-        # OPT
-        "max_position_embeddings",
-        # GPT-2
-        "n_positions",
-        # MPT
-        "max_seq_len",
-        # ChatGLM2
-        "seq_length",
-        # Command-R
-        "model_max_length",
-        # Others
-        "max_sequence_length",
-        "max_seq_length",
-        "seq_len",
-    ]
-    max_len_key = None
-    for key in possible_keys:
-        max_len = getattr(hf_config, key, None)
-        if max_len is not None:
-            max_len_key = key if max_len < derived_max_model_len \
-                else max_len_key
-            derived_max_model_len = min(derived_max_model_len, max_len)
-    if derived_max_model_len == float("inf"):
-        if max_model_len is not None:
-            # If max_model_len is specified, we use it.
-            return max_model_len
-
-        default_max_len = 2048
-        logger.warning(
-            "The model's config.json does not contain any of the following "
-            "keys to determine the original maximum length of the model: "
-            "%d. Assuming the model's maximum length is %d.", possible_keys,
-            default_max_len)
-        derived_max_model_len = default_max_len
-
-    rope_scaling = getattr(hf_config, "rope_scaling", None)
-    if rope_scaling is not None and rope_scaling["type"] != "su":
-        assert "factor" in rope_scaling
-        scaling_factor = rope_scaling["factor"]
-        if rope_scaling["type"] == "yarn":
-            derived_max_model_len = rope_scaling[
-                "original_max_position_embeddings"]
-        derived_max_model_len *= scaling_factor
-
-    if max_model_len is None:
-        max_model_len = int(derived_max_model_len)
-    elif max_model_len > derived_max_model_len:
-        # Some models might have a separate key for specifying model_max_length
-        # that will be bigger than derived_max_model_len. We compare user input
-        # with model_max_length and allow this override when it's smaller.
-        model_max_length = getattr(hf_config, "model_max_length", None)
-        if model_max_length is not None and max_model_len <= model_max_length:
-            pass
-        else:
-            raise ValueError(
-                f"User-specified max_model_len ({max_model_len}) is greater "
-                "than the derived max_model_len "
-                f"({max_len_key}={derived_max_model_len} or model_max_length="
-                f"{model_max_length} in model's config.json). This may lead "
-                "to incorrect model outputs or CUDA errors. Make sure the "
-                "value is correct and within the model context size.")
-    return int(max_model_len)
-
-
->>>>>>> 60662532
 def get_served_model_name(model: str,
                           served_model_name: Optional[Union[str, List[str]]]):
     """
